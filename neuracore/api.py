--- conflicted
+++ resolved
@@ -100,13 +100,9 @@
     for key, value in positions.items():
         if not isinstance(value, float):
             raise ValueError(f"Joint positions must be floats. {key} is not a float.")
-<<<<<<< HEAD
 
     robot = _get_robot(robot_name)
     str_id = f"{robot.id}_joints"
-=======
-    str_id = f"{robot_name}_joints"
->>>>>>> 2919b700
     stream = _data_streams.get(str_id)
     if stream is None:
         stream = JointDataStream(robot.id)
@@ -185,12 +181,7 @@
             f"RGB image dimensions {image.shape[1]}x{image.shape[0]} do not match "
             f"stream dimensions {stream.width}x{stream.height}"
         )
-<<<<<<< HEAD
-
-    stream.log(image)
-=======
     stream.log(image, timestamp)
->>>>>>> 2919b700
 
 
 def log_depth(
