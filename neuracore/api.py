--- conflicted
+++ resolved
@@ -101,14 +101,9 @@
     for key, value in positions.items():
         if not isinstance(value, float):
             raise ValueError(f"Joint positions must be floats. {key} is not a float.")
-<<<<<<< HEAD
 
     robot = _get_robot(robot_name)
     str_id = f"{robot.id}_joints"
-=======
-    robot = _get_robot(robot_name)
-    str_id = f"{robot.name}_joints"
->>>>>>> 3fade63b
     stream = _data_streams.get(str_id)
     if stream is None:
         stream = JointDataStream(robot.id)
@@ -140,11 +135,7 @@
         if not isinstance(value, float):
             raise ValueError(f"Actions must be floats. {key} is not a float.")
     robot = _get_robot(robot_name)
-<<<<<<< HEAD
     str_id = f"{robot.id}_action"
-=======
-    str_id = f"{robot.name}_action"
->>>>>>> 3fade63b
     stream = _data_streams.get(str_id)
     if stream is None:
         stream = ActionDataStream(robot.id)
@@ -179,12 +170,8 @@
     if image.dtype != np.uint8:
         raise ValueError("Image must be uint8 wth range 0-255")
     robot = _get_robot(robot_name)
-<<<<<<< HEAD
     str_id = f"{robot.id}_rgb_{camera_id}"
-=======
     camera_id = f"rgb_{camera_id}"
-    str_id = f"{robot.name}_{camera_id}"
->>>>>>> 3fade63b
     stream = _data_streams.get(str_id)
     if stream is None:
         stream = RGBDataStream(robot.id, camera_id, image.shape[1], image.shape[0])
@@ -231,12 +218,8 @@
             "The values you are passing in are likely in millimeters."
         )
     robot = _get_robot(robot_name)
-<<<<<<< HEAD
     str_id = f"{robot.id}_depth_{camera_id}"
-=======
     camera_id = f"depth_{camera_id}"
-    str_id = f"{robot.name}_{camera_id}"
->>>>>>> 3fade63b
     stream = _data_streams.get(str_id)
     if stream is None:
         stream = DepthDataStream(robot.id, camera_id, depth.shape[1], depth.shape[0])
