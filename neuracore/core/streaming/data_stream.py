--- conflicted
+++ resolved
@@ -45,14 +45,9 @@
 class BufferedDataStream(DataStream):
     """Stream that buffers data locally for later upload."""
 
-<<<<<<< HEAD
-    def __init__(self, robot_id: str):
+    def __init__(self, robot_id: str, filename: str):
         super().__init__(robot_id=robot_id)
-=======
-    def __init__(self, filename: str):
-        super().__init__()
         self._filename = filename
->>>>>>> 2919b700
         self._buffer = []
 
     def log(self, dict_data: dict[str, float], timestamp: Optional[float] = None):
@@ -177,12 +172,8 @@
         timestamp = timestamp or time.time()
         if not self.is_recording() or self._encoder is None:
             return
-<<<<<<< HEAD
 
         get_robot_streaming_manager(robot_id=self.robot_id).get_recording_video_stream(
             self._recording_id, SensorType.RGB, self.camera_id
         ).add_frame(data)
-        self._encoder.add_frame(data, time.time())
-=======
-        self._encoder.add_frame(data, timestamp)
->>>>>>> 2919b700
+        self._encoder.add_frame(data, timestamp)