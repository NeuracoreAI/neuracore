--- conflicted
+++ resolved
@@ -1,4 +1,5 @@
 import asyncio
+from concurrent.futures import Future
 import logging
 import threading
 import time
@@ -39,13 +40,14 @@
 
 
 # must be less than zero -> a reconnection delay of more than one second is considered dead
-# TODO: resubmit tracks if connection is re-established after more than one second 
+# TODO: resubmit tracks if connection is re-established after more than one second
 MINIMUM_BACKOFF_LEVEL = -2
 
 
 @dataclass
 class ClientStreamingManager:
     robot_id: str
+    robot_instance: int
     loop: asyncio.AbstractEventLoop
     client_session: ClientSession
     available_for_connections: bool = True
@@ -56,7 +58,6 @@
     track_lock: asyncio.Lock = field(default_factory=asyncio.Lock)
     tracks: List[VideoSource] = field(default_factory=list)
     local_stream_id: str = field(default_factory=lambda: uuid4().hex)
-    recording_connection_established: bool = False
 
     async def _create_video_source(self, sensor_name: str, kind: str) -> VideoSource:
         sensor_key = (sensor_name, kind)
@@ -64,6 +65,7 @@
             if sensor_key in self.video_tracks_cache:
                 return self.video_tracks_cache[sensor_key]
 
+            print(f"create vid source {sensor_key=}")
             mid = str(len(self.tracks))
             video_source = (
                 DepthVideoSource(mid=mid) if kind == "depth" else VideoSource(mid=mid)
@@ -77,7 +79,6 @@
 
     def get_video_source(self, sensor_name: str, kind: str) -> VideoSource:
         """Start a new recording stream"""
-
         return asyncio.run_coroutine_threadsafe(
             self._create_video_source(sensor_name, kind), self.loop
         ).result()
@@ -104,6 +105,7 @@
             headers=self.auth.get_headers(),
             json=RobotStreamTrack(
                 robot_id=self.robot_id,
+                robot_instance=self.robot_instance,
                 stream_id=self.local_stream_id,
                 mid=mid,
                 kind=kind,
@@ -154,71 +156,42 @@
         await connection.send_offer()
         return connection
 
-<<<<<<< HEAD
     async def connect_recording_notification_stream(self):
         backoff = MINIMUM_BACKOFF_LEVEL
-=======
-    async def connect_recording_notification_stream(self, instanced_robot_id: str):
-
->>>>>>> 4c0190ad
         while self.available_for_connections:
             try:
                 async with sse_client.EventSource(
-<<<<<<< HEAD
-                    f"{API_URL}/signalling/recording_notifications/{sid}",
-                    session=self.client_session,
-=======
                     f"{API_URL}/signalling/recording_notifications/{self.local_stream_id}",
->>>>>>> 4c0190ad
                     headers=self.auth.get_headers(),
                 ) as event_source:
                     backoff = max(MINIMUM_BACKOFF_LEVEL, backoff - 1)
                     async for event in event_source:
-<<<<<<< HEAD
-                        if event.type == "heartbeat":
-                            continue
-                        message = RecordingNotification.model_validate_json(event.data)
-
-                        if message.recording:
-                            GlobalSingleton()._active_recording_ids[
-                                self.robot_id
-                            ] = message.recording_id
-                        else:
-                            GlobalSingleton()._active_recording_ids.pop(
-                                self.robot_id, None
-                            )
-
-            except asyncio.TimeoutError:
-                await asyncio.sleep(2 ^ backoff)
-                backoff += 1
-                continue
-=======
                         if event.type == "data":
                             message = RecordingNotification.model_validate_json(
                                 event.data
                             )
-                            if message.robot_id != instanced_robot_id:
-                                continue
+
                             if message.recording:
                                 GlobalSingleton()._active_recording_ids[
-                                    instanced_robot_id
+                                    message.robot_id
                                 ] = message.recording_id
                             else:
                                 rec_id = GlobalSingleton()._active_recording_ids.pop(
-                                    instanced_robot_id, None
+                                    message.robot_id, None
                                 )
-                                if rec_id == message.recording_id:
-                                    for (
-                                        sname,
-                                        stream,
-                                    ) in GlobalSingleton()._data_streams.items():
-                                        with stream.lock:
-                                            if (
-                                                sname.startswith(instanced_robot_id)
-                                                and stream.is_recording()
-                                            ):
-                                                stream.stop_recording()
->>>>>>> 4c0190ad
+                                if rec_id is None:
+                                    continue
+
+                                for (
+                                    sname,
+                                    stream,
+                                ) in GlobalSingleton()._data_streams.items():
+                                    with stream.lock:
+                                        if (
+                                            sname.startswith(message.robot_id)
+                                            and stream.is_recording()
+                                        ):
+                                            stream.stop_recording()
             except ConnectionError as e:
                 print(f"Connection error: {e}")
                 await asyncio.sleep(2 ^ backoff)
@@ -239,9 +212,7 @@
                     session=self.client_session,
                     headers=self.auth.get_headers(),
                 ) as event_source:
-                    self.recording_connection_established = True
                     async for event in event_source:
-<<<<<<< HEAD
                         try:
                             backoff = max(MINIMUM_BACKOFF_LEVEL, backoff - 1)
                             if event.type == "heartbeat":
@@ -283,10 +254,6 @@
                         except asyncio.TimeoutError:
                             await asyncio.sleep(2 ^ backoff)
                             backoff += 1
-=======
-                        if event.type == "heartbeat":
-                            await self.heartbeat_response()
->>>>>>> 4c0190ad
                             continue
                         except Exception as e:
                             print(f"Application error: {e}")
@@ -316,15 +283,15 @@
         self.client_session.close()
 
 
-_streaming_managers: Dict[str, ClientStreamingManager] = {}
-
-
-<<<<<<< HEAD
-async def create_client_streaming_manager(robot_id):
+_streaming_managers: Dict[(str, int), Future[ClientStreamingManager]] = {}
+
+
+async def create_client_streaming_manager(robot_id: str, instance: int):
     # We want to keep the signalling connection alive for as long as possible
     timeout = ClientTimeout(sock_read=None, total=None)
     manager = ClientStreamingManager(
         robot_id=robot_id,
+        robot_instance=instance,
         loop=asyncio.get_event_loop(),
         client_session=ClientSession(timeout=timeout),
     )
@@ -334,34 +301,17 @@
     return manager
 
 
-def get_robot_streaming_manager(robot_id: str) -> "ClientStreamingManager":
-=======
-def get_robot_streaming_manager(instanced_robot_id: str) -> "ClientStreamingManager":
->>>>>>> 4c0190ad
+def get_robot_streaming_manager(
+    robot_id: str, instance: int
+) -> "ClientStreamingManager":
     global _streaming_managers
-
-    if instanced_robot_id in _streaming_managers:
-        return _streaming_managers[instanced_robot_id]
+    key = (robot_id, instance)
+    if key in _streaming_managers:
+        return _streaming_managers[key].result()
 
     loop = get_loop()
-<<<<<<< HEAD
-
     manager = asyncio.run_coroutine_threadsafe(
-        create_client_streaming_manager(robot_id), loop
-    ).result()
-=======
-    manager = ClientStreamingManager(
-        robot_id=instanced_robot_id, loop=loop, client_session=ClientSession(loop=loop)
+        create_client_streaming_manager(robot_id, instance), loop
     )
-    asyncio.run_coroutine_threadsafe(
-        manager.connect_recording_notification_stream(instanced_robot_id), loop
-    )
-    asyncio.run_coroutine_threadsafe(manager.connect_signalling_stream(), loop)
-
-    # Wait until recording_connection_established is True
-    while not manager.recording_connection_established:
-        time.sleep(0.5)
->>>>>>> 4c0190ad
-
-    _streaming_managers[instanced_robot_id] = manager
-    return manager+    _streaming_managers[key] = manager
+    return manager.result()