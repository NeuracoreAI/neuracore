--- conflicted
+++ resolved
@@ -15,14 +15,9 @@
 
 from neuracore.core.auth import Auth, get_auth
 from neuracore.core.streaming.client_stream.models import HandshakeMessage, MessageType
-<<<<<<< HEAD
-from neuracore.core.streaming.client_stream.video_source import VideoSource
-
-=======
 from aiortc.sdp import candidate_from_sdp, candidate_to_sdp
 
 from neuracore.core.streaming.client_stream.video_source import VideoSource, VideoTrack
->>>>>>> 2bb4b030
 from ...const import API_URL
 
 ICE_SERVERS = [
@@ -126,8 +121,6 @@
         for transceiver in self.connection.getTransceivers():
             transceiver.direction = "sendonly"
             transceiver._offerDirection = "sendonly"
-<<<<<<< HEAD
-=======
             track = transceiver.sender.track
             if track is not None:
                 tracks[track.mid] = track
@@ -138,7 +131,6 @@
                 continue 
             if transceiver.sender.track.id != track.id:
                 transceiver.sender.replaceTrack(track)
->>>>>>> 2bb4b030
 
     async def on_ice(self, ice_message: str):
         """Handle received ICE candidate"""
@@ -158,17 +150,6 @@
 
         offer = RTCSessionDescription(offer, type="offer")
         self.set_transceiver_direction()
-<<<<<<< HEAD
-        print([
-            {
-                "direction": con.direction,
-                "currentDirection": con.currentDirection,
-                "kind": con.kind,
-                "mid": con.mid,
-            }
-            for con in self.connection.getTransceivers()
-        ])
-=======
         print(
             f"{[{
             "direction":con.direction,
@@ -178,7 +159,6 @@
             "trackMid": con.sender.track.mid
         } for con in self.connection.getTransceivers()]}"
         )
->>>>>>> 2bb4b030
         await self.connection.setRemoteDescription(offer)
         self.set_transceiver_direction()
         answer = await self.connection.createAnswer()
