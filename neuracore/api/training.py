--- conflicted
+++ resolved
@@ -142,13 +142,7 @@
         headers=auth.get_headers(),
         json=data.model_dump(mode="json"),
     )
-<<<<<<< HEAD
-=======
-<<<<<<< HEAD
-=======
-
->>>>>>> e4813b8 (removal of tab)
->>>>>>> 6f0ed81e
+
     response.raise_for_status()
 
     job_data = response.json()
