--- conflicted
+++ resolved
@@ -22,15 +22,11 @@
     PoseData,
 )
 from ..core.robot import Robot, get_robot
-<<<<<<< HEAD
-from ..core.streaming.data_stream import DepthDataStream, JsonDataStream, RGBDataStream
-=======
 from ..core.streaming.data_stream import (
     DepthDataStream,
     JsonDataStream,
     RGBDataStream,
 )
->>>>>>> 2bb4b030
 from ..core.utils.depth_utils import MAX_DEPTH
 from .globals import GlobalSingleton
 
@@ -99,11 +95,7 @@
     joint_str_id = f"{robot.name}_{data_type}_{joint_group_id}"
     joint_stream = GlobalSingleton()._data_streams.get(joint_str_id)
     if joint_stream is None:
-<<<<<<< HEAD
         joint_stream = JsonDataStream(f"{data_type}/{joint_group_id}.json")
-=======
-        joint_stream = JsonDataStream(joint_str_id)
->>>>>>> 2bb4b030
         GlobalSingleton()._data_streams[joint_str_id] = joint_stream
         if robot.name in GlobalSingleton()._active_recording_ids:
             joint_stream.start_recording(
@@ -234,11 +226,7 @@
     str_id = f"{robot.name}_{name}_custom"
     stream = GlobalSingleton()._data_streams.get(str_id)
     if stream is None:
-<<<<<<< HEAD
         stream = JsonDataStream(f"custom/{name}.json")
-=======
-        stream = JsonDataStream(str_id)
->>>>>>> 2bb4b030
         GlobalSingleton()._data_streams[str_id] = stream
         if robot.name in GlobalSingleton()._active_recording_ids:
             stream.start_recording(GlobalSingleton()._active_recording_ids[robot.name])
@@ -345,11 +333,7 @@
     str_id = f"{robot.name}_{group_id}_gripper_data"
     stream = GlobalSingleton()._data_streams.get(str_id)
     if stream is None:
-<<<<<<< HEAD
         stream = JsonDataStream(f"gripper_open_amounts/{group_id}.json")
-=======
-        stream = JsonDataStream(str_id)
->>>>>>> 2bb4b030
         GlobalSingleton()._data_streams[str_id] = stream
         if robot.name in GlobalSingleton()._active_recording_ids:
             stream.start_recording(GlobalSingleton()._active_recording_ids[robot.name])
@@ -383,11 +367,7 @@
     str_id = f"{robot.name}_{joint_group_id}_action"
     stream = GlobalSingleton()._data_streams.get(str_id)
     if stream is None:
-<<<<<<< HEAD
         stream = JsonDataStream(f"actions/{joint_group_id}.json")
-=======
-        stream = JsonDataStream(str_id)
->>>>>>> 2bb4b030
         GlobalSingleton()._data_streams[str_id] = stream
         if robot.name in GlobalSingleton()._active_recording_ids:
             stream.start_recording(GlobalSingleton()._active_recording_ids[robot.name])
@@ -418,11 +398,7 @@
     str_id = f"{robot.name}_language"
     stream = GlobalSingleton()._data_streams.get(str_id)
     if stream is None:
-<<<<<<< HEAD
         stream = JsonDataStream("language_annotation.json")
-=======
-        stream = JsonDataStream(str_id)
->>>>>>> 2bb4b030
         GlobalSingleton()._data_streams[str_id] = stream
         if robot.name in GlobalSingleton()._active_recording_ids:
             stream.start_recording(GlobalSingleton()._active_recording_ids[robot.name])
@@ -545,11 +521,7 @@
     str_id = f"{robot.name}_point_cloud_{camera_id}"
     stream = GlobalSingleton()._data_streams.get(str_id)
     if stream is None:
-<<<<<<< HEAD
         stream = JsonDataStream(f"point_clouds/{camera_id}.json")
-=======
-        stream = JsonDataStream(str_id)
->>>>>>> 2bb4b030
         GlobalSingleton()._data_streams[str_id] = stream
         if robot.name in GlobalSingleton()._active_recording_ids:
             stream.start_recording(GlobalSingleton()._active_recording_ids[robot.name])
