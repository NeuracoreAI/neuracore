import base64
import hashlib
import json
import time
from typing import Any, Optional

import numpy as np

from neuracore.core.streaming.client_stream.client_stream_manager import (
    get_robot_streaming_manager,
)

from ..core.exceptions import RobotError
from ..core.nc_types import (
    ActionData,
    CameraData,
    CustomData,
    EndEffectorData,
    JointData,
    LanguageData,
    PointCloudData,
    PoseData,
)
from ..core.robot import Robot, get_robot
from ..core.streaming.data_stream import DepthDataStream, JsonDataStream, RGBDataStream
from ..core.utils.depth_utils import MAX_DEPTH
from .globals import GlobalSingleton


def _create_group_id_from_dict(joint_names: dict[str, float]) -> str:
    joint_names = list(joint_names.keys())
    joint_names.sort()
    return (
        base64.urlsafe_b64encode(hashlib.md5("".join(joint_names).encode()).digest())
        .decode()
        .rstrip("=")
    )


def _get_robot(robot_name: str) -> Robot:
    """Get a robot by name."""
    robot: Robot = GlobalSingleton()._active_robot
    if robot_name is None:
        if robot is None:
            raise RobotError(
                "No active robot. Call init() first or provide robot_name."
            )
    else:
        robot = get_robot(robot_name)
    return robot


def _log_joint_data(
    data_type: str,
    joint_data: dict[str, float],
    additional_urdf_data: Optional[dict[str, float]] = None,
    robot_name: Optional[str] = None,
    timestamp: Optional[float] = None,
) -> None:
    """
    Log joint positions for a robot.

    Args:
        joint_data: Dictionary mapping joint names to joint dat
        additional_urdf_data: Dictionary mapping joint names to
            joint data. These wont ever be included for
            training, and instead used for visualization purposes
        robot_name: Optional robot ID. If not provided, uses the last initialized robot
        timestamp: Optional timestamp

    Raises:
        RobotError: If no robot is active and no robot_name provided
    """
    timestamp = timestamp or time.time()
    if not isinstance(joint_data, dict):
        raise ValueError("Joint data must be a dictionary of floats")
    for key, value in joint_data.items():
        if not isinstance(value, float):
            raise ValueError(f"Joint data must be floats. {key} is not a float.")
    if additional_urdf_data:
        if not isinstance(additional_urdf_data, dict):
            raise ValueError("Additional visual data must be a dictionary of floats")
        for key, value in additional_urdf_data.items():
            if not isinstance(value, float):
                raise ValueError(
                    f"Additional visual data must be floats. {key} is not a float."
                )

    robot = _get_robot(robot_name)
    joint_group_id = _create_group_id_from_dict(joint_data)
    joint_str_id = f"{robot.instanced_id}_{data_type}_{joint_group_id}"
    joint_stream = GlobalSingleton()._data_streams.get(joint_str_id)
    if joint_stream is None:
        joint_stream = JsonDataStream(f"{data_type}/{joint_group_id}.json")
        GlobalSingleton()._data_streams[joint_str_id] = joint_stream
<<<<<<< HEAD
        if robot.id in GlobalSingleton()._active_recording_ids:
            joint_stream.start_recording(
                GlobalSingleton()._active_recording_ids[robot.id]
            )
    data = JointData(
        timestamp=timestamp,
        values=joint_data,
        additional_values=additional_urdf_data,
=======

    if (
        robot.instanced_id in GlobalSingleton()._active_recording_ids
        and not joint_stream.is_recording()
    ):
        joint_stream.start_recording(
            GlobalSingleton()._active_recording_ids[robot.instanced_id]
        )

    joint_stream.log(
        JointData(
            timestamp=timestamp,
            values=joint_data,
            additional_values=additional_urdf_data,
        )
>>>>>>> 4c0190ad
    )
    joint_stream.log(data=data)
    get_robot_streaming_manager(robot.id).get_event_source(
        data_type, "joints"
    ).publish(data.model_dump(mode="json"))


def _validate_extrinsics_intrinsics(
    extrinsics: Optional[np.ndarray], intrinsics: Optional[np.ndarray]
) -> tuple[Optional[list[list[float]]], Optional[list[list[float]]]]:
    if extrinsics is not None:
        if not isinstance(extrinsics, np.ndarray) or extrinsics.shape != (4, 4):
            raise ValueError("Extrinsics must be a numpy array of shape (4, 4)")
        extrinsics = extrinsics.tolist()

    if intrinsics is not None:
        if not isinstance(intrinsics, np.ndarray) or intrinsics.shape != (3, 3):
            raise ValueError("Intrinsics must be a numpy array of shape (3, 3)")
        intrinsics = intrinsics.tolist()
    return extrinsics, intrinsics


def _log_camera_data(
    camera_type: str,
    camera_id: str,
    image: np.ndarray,
    extrinsics: Optional[np.ndarray] = None,
    intrinsics: Optional[np.ndarray] = None,
    robot_name: Optional[str] = None,
    timestamp: Optional[float] = None,
) -> None:
    """
    Log camera data

    Args:
        camera_type: Type of camera (e.g. "rgb", "depth")
        camera_id: Unique identifier for the camera
        image: RGB image as numpy array (HxWx3, dtype=uint8 or float32)
        extrinsics: Optional extrinsics matrix (4x4)
        intrinsics: Optional intrinsics matrix (3x3)
        robot_name: Optional robot ID. If not provided, uses the last initialized robot
        timestamp: Optional timestamp

    Raises:
        RobotError: If no robot is active and no robot_name provided
        ValueError: If image format is invalid
    """
    timestamp = timestamp or time.time()
    extrinsics, intrinsics = _validate_extrinsics_intrinsics(extrinsics, intrinsics)
    robot = _get_robot(robot_name)
    camera_id = f"{camera_type}_{camera_id}"
    stream_id = f"{robot.instanced_id}_{camera_type}_{camera_id}"
    stream = GlobalSingleton()._data_streams.get(stream_id)
    if stream is None:
        if camera_type == "rgb":
            stream = RGBDataStream(camera_id, image.shape[1], image.shape[0])
        elif camera_type == "depth":
            stream = DepthDataStream(camera_id, image.shape[1], image.shape[0])
        else:
            raise ValueError(f"Invalid camera type: {camera_type}")
        GlobalSingleton()._data_streams[stream_id] = stream

    if (
        robot.instanced_id in GlobalSingleton()._active_recording_ids
        and not stream.is_recording()
    ):
        stream.start_recording(
            GlobalSingleton()._active_recording_ids[robot.instanced_id]
        )

    if stream.width != image.shape[1] or stream.height != image.shape[0]:
        raise ValueError(
            f"Camera image dimensions {image.shape[1]}x{image.shape[0]} do not match "
            f"stream dimensions {stream.width}x{stream.height}"
        )
    stream.log(
        image,
        CameraData(timestamp=timestamp, extrinsics=extrinsics, intrinsics=intrinsics),
    )


def log_synced_data(
    joint_positions: dict[str, float],
    joint_velocities: dict[str, float],
    joint_torques: dict[str, float],
    gripper_open_amounts: dict[str, float],
    action: dict[str, float],
    rgb_data: dict[str, np.ndarray],
    depth_data: dict[str, np.ndarray],
    point_cloud_data: dict[str, np.ndarray],
    robot_name: Optional[str] = None,
    timestamp: Optional[float] = None,
) -> None:
    """Useful for simulated data, or you are relying on ROS to sync the data"""
    timestamp = timestamp or time.time()
    log_joint_positions(joint_positions, robot_name=robot_name, timestamp=timestamp)
    log_joint_velocities(joint_velocities, robot_name=robot_name, timestamp=timestamp)
    log_joint_torques(joint_torques, robot_name=robot_name, timestamp=timestamp)
    log_gripper_data(gripper_open_amounts, robot_name=robot_name, timestamp=timestamp)
    log_action(action, robot_name=robot_name, timestamp=timestamp)
    for camera_id, image in rgb_data.items():
        log_rgb(camera_id, image, robot_name=robot_name, timestamp=timestamp)
    for camera_id, depth in depth_data.items():
        log_depth(camera_id, depth, robot_name=robot_name, timestamp=timestamp)
    for camera_id, point_cloud in point_cloud_data.items():
        log_point_cloud(
            camera_id, point_cloud, robot_name=robot_name, timestamp=timestamp
        )


def log_custom_data(
    name: str,
    data: Any,
    robot_name: Optional[str] = None,
    timestamp: Optional[float] = None,
) -> None:
    """Log arbitrary data for a robot.

    Args:
        name: Name of the data stream
        data: Data to log (numpy array of arbitrary shape and dtype)
        robot_name: Optional robot ID. If not provided, uses the last initialized robot
        timestamp: Optional timestamp
    """
    timestamp = timestamp or time.time()
    robot = _get_robot(robot_name)
    str_id = f"{robot.instanced_id}_{name}_custom"
    stream = GlobalSingleton()._data_streams.get(str_id)
    if stream is None:
        stream = JsonDataStream(f"custom/{name}.json")
        GlobalSingleton()._data_streams[str_id] = stream

    if (
        robot.instanced_id in GlobalSingleton()._active_recording_ids
        and not stream.is_recording()
    ):
        stream.start_recording(
            GlobalSingleton()._active_recording_ids[robot.instanced_id]
        )

    try:
        json.dumps(data)
    except TypeError:
        raise ValueError(
            "Data is not serializable. Please ensure that all data is serializable."
        )
    stream.log(CustomData(timestamp=timestamp, data=data))


def log_joint_positions(
    positions: dict[str, float],
    additional_urdf_positions: Optional[dict[str, float]] = None,
    robot_name: Optional[str] = None,
    timestamp: Optional[float] = None,
) -> None:
    """
    Log joint positions for a robot.

    Args:
        positions: Dictionary mapping joint names to positions (in radians)
        additional_urdf_positions: Dictionary mapping joint names to
            positions (in radians). These wont ever be included for
            training, and instead used for visualization purposes
        robot_name: Optional robot ID. If not provided, uses the last initialized robot
        timestamp: Optional timestamp

    Raises:
        RobotError: If no robot is active and no robot_name provided
    """
    _log_joint_data(
        "joint_positions", positions, additional_urdf_positions, robot_name, timestamp
    )


def log_joint_velocities(
    velocities: dict[str, float],
    additional_urdf_velocities: Optional[dict[str, float]] = None,
    robot_name: Optional[str] = None,
    timestamp: Optional[float] = None,
) -> None:
    _log_joint_data(
        "joint_velocities",
        velocities,
        additional_urdf_velocities,
        robot_name,
        timestamp,
    )


def log_joint_torques(
    torques: dict[str, float],
    additional_urdf_torques: Optional[dict[str, float]] = None,
    robot_name: Optional[str] = None,
    timestamp: Optional[float] = None,
) -> None:
    _log_joint_data(
        "joint_torques", torques, additional_urdf_torques, robot_name, timestamp
    )


def log_pose_data(
    poses: dict[str, list[float]],
    robot_name: Optional[str] = None,
    timestamp: Optional[float] = None,
) -> None:
    timestamp = timestamp or time.time()
    if not isinstance(poses, dict):
        raise ValueError("Poses must be a dictionary of lists")
    for key, value in poses.items():
        if not isinstance(value, list):
            raise ValueError(f"Poses must be lists. {key} is not a list.")
        if len(value) != 7:
            raise ValueError(f"Poses must be lists of length 7. {key} is not length 7.")
    robot = _get_robot(robot_name)
    group_id = _create_group_id_from_dict(poses)
    str_id = f"{robot.instanced_id}_{group_id}_pose_data"
    stream = GlobalSingleton()._data_streams.get(str_id)
    if stream is None:
        stream = JsonDataStream(f"poses/{group_id}.json")
        GlobalSingleton()._data_streams[str_id] = stream

    if (
        robot.instanced_id in GlobalSingleton()._active_recording_ids
        and not stream.is_recording()
    ):
        stream.start_recording(
            GlobalSingleton()._active_recording_ids[robot.instanced_id]
        )

    stream.log(PoseData(timestamp=timestamp, pose=poses))


def log_gripper_data(
    open_amounts: dict[str, float],
    robot_name: Optional[str] = None,
    timestamp: Optional[float] = None,
) -> None:
    timestamp = timestamp or time.time()
    if not isinstance(open_amounts, dict):
        raise ValueError("Gripper open amounts must be a dictionary of floats")
    for key, value in open_amounts.items():
        if not isinstance(value, float):
            raise ValueError(
                f"Gripper open amounts must be floats. {key} is not a float."
            )
    robot = _get_robot(robot_name)
    group_id = _create_group_id_from_dict(open_amounts)
    str_id = f"{robot.instanced_id}_{group_id}_gripper_data"
    stream = GlobalSingleton()._data_streams.get(str_id)
    if stream is None:
        stream = JsonDataStream(f"gripper_open_amounts/{group_id}.json")
        GlobalSingleton()._data_streams[str_id] = stream
    if (
        robot.instanced_id in GlobalSingleton()._active_recording_ids
        and not stream.is_recording()
    ):
        stream.start_recording(
            GlobalSingleton()._active_recording_ids[robot.instanced_id]
        )
    stream.log(EndEffectorData(timestamp=timestamp, open_amounts=open_amounts))


def log_action(
    action: dict[str, float],
    robot_name: Optional[str] = None,
    timestamp: Optional[float] = None,
) -> None:
    """
    Log action for a robot.

    Args:
        action: Dictionary mapping joint names to positions (in radians)
        robot_name: Optional robot ID. If not provided, uses the last initialized robot
        timestamp: Optional timestamp

    Raises:
        RobotError: If no robot is active and no robot_name provided
    """
    timestamp = timestamp or time.time()
    if not isinstance(action, dict):
        raise ValueError("Actions must be a dictionary of floats")
    for key, value in action.items():
        if not isinstance(value, float):
            raise ValueError(f"Actions must be floats. {key} is not a float.")
    robot = _get_robot(robot_name)
    joint_group_id = _create_group_id_from_dict(action)
    str_id = f"{robot.instanced_id}_{joint_group_id}_action"
    stream = GlobalSingleton()._data_streams.get(str_id)
    if stream is None:
        stream = JsonDataStream(f"actions/{joint_group_id}.json")
        GlobalSingleton()._data_streams[str_id] = stream

    if (
        robot.instanced_id in GlobalSingleton()._active_recording_ids
        and not stream.is_recording()
    ):
        stream.start_recording(
            GlobalSingleton()._active_recording_ids[robot.instanced_id]
        )

    stream.log(ActionData(timestamp=timestamp, values=action))


def log_language(
    language: str,
    robot_name: Optional[str] = None,
    timestamp: Optional[float] = None,
) -> None:
    """
    Log action for a robot.

    Args:
        language: A language string associated with this timestep
        robot_name: Optional robot ID. If not provided, uses the last initialized robot
        timestamp: Optional timestamp

    Raises:
        RobotError: If no robot is active and no robot_name provided
    """
    timestamp = timestamp or time.time()
    if not isinstance(language, str):
        raise ValueError("Language must be a string")
    robot = _get_robot(robot_name)
    str_id = f"{robot.instanced_id}_language"
    stream = GlobalSingleton()._data_streams.get(str_id)
    if stream is None:
        stream = JsonDataStream("language_annotations.json")
        GlobalSingleton()._data_streams[str_id] = stream
    if (
        robot.instanced_id in GlobalSingleton()._active_recording_ids
        and not stream.is_recording()
    ):
        stream.start_recording(
            GlobalSingleton()._active_recording_ids[robot.instanced_id]
        )
    stream.log(LanguageData(timestamp=timestamp, text=language))


def log_rgb(
    camera_id: str,
    image: np.ndarray,
    extrinsics: Optional[np.ndarray] = None,
    intrinsics: Optional[np.ndarray] = None,
    robot_name: Optional[str] = None,
    timestamp: Optional[float] = None,
) -> None:
    """
    Log RGB image from a camera.

    Args:
        camera_id: Unique identifier for the camera
        image: RGB image as numpy array (HxWx3, dtype=uint8 or float32)
        extrinsics: Optional extrinsics matrix (4x4)
        intrinsics: Optional intrinsics matrix (3x3)
        robot_name: Optional robot ID. If not provided, uses the last initialized robot
        timestamp: Optional timestamp

    Raises:
        RobotError: If no robot is active and no robot_name provided
        ValueError: If image format is invalid
    """
    if not isinstance(image, np.ndarray):
        raise ValueError("Image image must be a numpy array")
    if image.dtype != np.uint8:
        raise ValueError("Image must be uint8 wth range 0-255")
    _log_camera_data(
        "rgb", camera_id, image, extrinsics, intrinsics, robot_name, timestamp
    )
    robot = _get_robot(robot_name)
<<<<<<< HEAD
    get_robot_streaming_manager(robot.id).get_video_source(
=======
    get_robot_streaming_manager(robot.instanced_id).get_recording_video_stream(
>>>>>>> 4c0190ad
        camera_id, "rgb"
    ).add_frame(image)


def log_depth(
    camera_id: str,
    depth: np.ndarray,
    extrinsics: Optional[np.ndarray] = None,
    intrinsics: Optional[np.ndarray] = None,
    robot_name: Optional[str] = None,
    timestamp: Optional[float] = None,
) -> None:
    """
    Log depth image from a camera.

    Args:
        camera_id: Unique identifier for the camera
        depth: Depth image as numpy array (HxW, dtype=float32, in meters)
        extrinsics: Optional extrinsics matrix (4x4)
        intrinsics: Optional intrinsics matrix (3x3)
        robot_name: Optional robot ID. If not provided, uses the last initialized robot
        timestamp: Optional timestamp

    Raises:
        RobotError: If no robot is active and no robot_name provided
        ValueError: If depth format is invalid
    """
    if not isinstance(depth, np.ndarray):
        raise ValueError("Depth image must be a numpy array")
    if depth.dtype not in (np.float16, np.float32):
        raise ValueError(
            f"Depth image must be float16 or float32, but got {depth.dtype}"
        )
    if depth.max() > MAX_DEPTH:
        raise ValueError(
            "Depth image should be in meters. "
            f"You are attempting to log depth values > {MAX_DEPTH}. "
            "The values you are passing in are likely in millimeters."
        )
    _log_camera_data(
        "depth", camera_id, depth, extrinsics, intrinsics, robot_name, timestamp
    )
    robot = _get_robot(robot_name)
<<<<<<< HEAD
    get_robot_streaming_manager(robot.id).get_video_source(
=======
    get_robot_streaming_manager(robot.instanced_id).get_recording_video_stream(
>>>>>>> 4c0190ad
        camera_id, "depth"
    ).add_frame(depth)


def log_point_cloud(
    camera_id: str,
    points: np.ndarray,
    rgb_points: Optional[np.ndarray] = None,
    extrinsics: Optional[np.ndarray] = None,
    intrinsics: Optional[np.ndarray] = None,
    robot_name: Optional[str] = None,
    timestamp: Optional[float] = None,
) -> None:
    timestamp = timestamp or time.time()
    if not isinstance(points, np.ndarray):
        raise ValueError("Point cloud must be a numpy array")
    if points.dtype != np.float32:
        raise ValueError("Point cloud must be float32")
    if points.shape[1] != 3:
        raise ValueError("Point cloud must have 3 columns")
    if points.shape[0] > 307200:
        raise ValueError("Point cloud must have at most 307200 points")
    if rgb_points is not None:
        if not isinstance(rgb_points, np.ndarray):
            raise ValueError("RGB point cloud must be a numpy array")
        if rgb_points.dtype != np.uint8:
            raise ValueError("RGB point cloud must be uint8")
        if rgb_points.shape[0] != points.shape[0]:
            raise ValueError(
                "RGB point cloud must have the same number of points as the point cloud"
            )
        if rgb_points.shape[1] != 3:
            raise ValueError("RGB point cloud must have 3 columns")
        rgb_points = rgb_points.tolist()

    extrinsics, intrinsics = _validate_extrinsics_intrinsics(extrinsics, intrinsics)
    robot = _get_robot(robot_name)
    str_id = f"{robot.instanced_id}_point_cloud_{camera_id}"
    stream = GlobalSingleton()._data_streams.get(str_id)
    if stream is None:
        stream = JsonDataStream(f"point_clouds/{camera_id}.json")
        GlobalSingleton()._data_streams[str_id] = stream

    if (
        robot.instanced_id in GlobalSingleton()._active_recording_ids
        and not stream.is_recording()
    ):
        stream.start_recording(
            GlobalSingleton()._active_recording_ids[robot.instanced_id]
        )

    stream.log(
        PointCloudData(
            timestamp=timestamp,
            points=points.tolist(),
            rgb_points=rgb_points,
            extrinsics=extrinsics,
            intrinsics=intrinsics,
        )
    )<|MERGE_RESOLUTION|>--- conflicted
+++ resolved
@@ -6,11 +6,10 @@
 
 import numpy as np
 
+from neuracore.api.core import _get_robot
 from neuracore.core.streaming.client_stream.client_stream_manager import (
     get_robot_streaming_manager,
 )
-
-from ..core.exceptions import RobotError
 from ..core.nc_types import (
     ActionData,
     CameraData,
@@ -21,7 +20,6 @@
     PointCloudData,
     PoseData,
 )
-from ..core.robot import Robot, get_robot
 from ..core.streaming.data_stream import DepthDataStream, JsonDataStream, RGBDataStream
 from ..core.utils.depth_utils import MAX_DEPTH
 from .globals import GlobalSingleton
@@ -37,24 +35,12 @@
     )
 
 
-def _get_robot(robot_name: str) -> Robot:
-    """Get a robot by name."""
-    robot: Robot = GlobalSingleton()._active_robot
-    if robot_name is None:
-        if robot is None:
-            raise RobotError(
-                "No active robot. Call init() first or provide robot_name."
-            )
-    else:
-        robot = get_robot(robot_name)
-    return robot
-
-
 def _log_joint_data(
     data_type: str,
     joint_data: dict[str, float],
     additional_urdf_data: Optional[dict[str, float]] = None,
     robot_name: Optional[str] = None,
+    instance: Optional[int] = 0,
     timestamp: Optional[float] = None,
 ) -> None:
     """
@@ -66,6 +52,7 @@
             joint data. These wont ever be included for
             training, and instead used for visualization purposes
         robot_name: Optional robot ID. If not provided, uses the last initialized robot
+        instance: Optional instance number of the robot
         timestamp: Optional timestamp
 
     Raises:
@@ -86,42 +73,29 @@
                     f"Additional visual data must be floats. {key} is not a float."
                 )
 
-    robot = _get_robot(robot_name)
+    robot = _get_robot(robot_name, instance, instance)
     joint_group_id = _create_group_id_from_dict(joint_data)
     joint_str_id = f"{robot.instanced_id}_{data_type}_{joint_group_id}"
     joint_stream = GlobalSingleton()._data_streams.get(joint_str_id)
     if joint_stream is None:
         joint_stream = JsonDataStream(f"{data_type}/{joint_group_id}.json")
         GlobalSingleton()._data_streams[joint_str_id] = joint_stream
-<<<<<<< HEAD
-        if robot.id in GlobalSingleton()._active_recording_ids:
-            joint_stream.start_recording(
-                GlobalSingleton()._active_recording_ids[robot.id]
-            )
+
+    if (
+        robot.instanced_id in GlobalSingleton()._active_recording_ids
+        and not joint_stream.is_recording()
+    ):
+        joint_stream.start_recording(
+            GlobalSingleton()._active_recording_ids[robot.instanced_id]
+        )
     data = JointData(
         timestamp=timestamp,
         values=joint_data,
         additional_values=additional_urdf_data,
-=======
-
-    if (
-        robot.instanced_id in GlobalSingleton()._active_recording_ids
-        and not joint_stream.is_recording()
-    ):
-        joint_stream.start_recording(
-            GlobalSingleton()._active_recording_ids[robot.instanced_id]
-        )
-
-    joint_stream.log(
-        JointData(
-            timestamp=timestamp,
-            values=joint_data,
-            additional_values=additional_urdf_data,
-        )
->>>>>>> 4c0190ad
-    )
+    )
+
     joint_stream.log(data=data)
-    get_robot_streaming_manager(robot.id).get_event_source(
+    get_robot_streaming_manager(robot.instanced_id).get_event_source(
         data_type, "joints"
     ).publish(data.model_dump(mode="json"))
 
@@ -148,6 +122,7 @@
     extrinsics: Optional[np.ndarray] = None,
     intrinsics: Optional[np.ndarray] = None,
     robot_name: Optional[str] = None,
+    instance: Optional[int] = 0,
     timestamp: Optional[float] = None,
 ) -> None:
     """
@@ -160,6 +135,7 @@
         extrinsics: Optional extrinsics matrix (4x4)
         intrinsics: Optional intrinsics matrix (3x3)
         robot_name: Optional robot ID. If not provided, uses the last initialized robot
+        instance: Optional instance number of the robot
         timestamp: Optional timestamp
 
     Raises:
@@ -168,7 +144,7 @@
     """
     timestamp = timestamp or time.time()
     extrinsics, intrinsics = _validate_extrinsics_intrinsics(extrinsics, intrinsics)
-    robot = _get_robot(robot_name)
+    robot = _get_robot(robot_name, instance, instance)
     camera_id = f"{camera_type}_{camera_id}"
     stream_id = f"{robot.instanced_id}_{camera_type}_{camera_id}"
     stream = GlobalSingleton()._data_streams.get(stream_id)
@@ -210,22 +186,50 @@
     depth_data: dict[str, np.ndarray],
     point_cloud_data: dict[str, np.ndarray],
     robot_name: Optional[str] = None,
+    instance: Optional[int] = 0,
     timestamp: Optional[float] = None,
 ) -> None:
     """Useful for simulated data, or you are relying on ROS to sync the data"""
     timestamp = timestamp or time.time()
-    log_joint_positions(joint_positions, robot_name=robot_name, timestamp=timestamp)
-    log_joint_velocities(joint_velocities, robot_name=robot_name, timestamp=timestamp)
-    log_joint_torques(joint_torques, robot_name=robot_name, timestamp=timestamp)
-    log_gripper_data(gripper_open_amounts, robot_name=robot_name, timestamp=timestamp)
-    log_action(action, robot_name=robot_name, timestamp=timestamp)
+    log_joint_positions(
+        joint_positions, robot_name=robot_name, instance=instance, timestamp=timestamp
+    )
+    log_joint_velocities(
+        joint_velocities, robot_name=robot_name, instance=instance, timestamp=timestamp
+    )
+    log_joint_torques(
+        joint_torques, robot_name=robot_name, instance=instance, timestamp=timestamp
+    )
+    log_gripper_data(
+        gripper_open_amounts,
+        robot_name=robot_name,
+        instance=instance,
+        timestamp=timestamp,
+    )
+    log_action(action, robot_name=robot_name, instance=instance, timestamp=timestamp)
     for camera_id, image in rgb_data.items():
-        log_rgb(camera_id, image, robot_name=robot_name, timestamp=timestamp)
+        log_rgb(
+            camera_id,
+            image,
+            robot_name=robot_name,
+            instance=instance,
+            timestamp=timestamp,
+        )
     for camera_id, depth in depth_data.items():
-        log_depth(camera_id, depth, robot_name=robot_name, timestamp=timestamp)
+        log_depth(
+            camera_id,
+            depth,
+            robot_name=robot_name,
+            instance=instance,
+            timestamp=timestamp,
+        )
     for camera_id, point_cloud in point_cloud_data.items():
         log_point_cloud(
-            camera_id, point_cloud, robot_name=robot_name, timestamp=timestamp
+            camera_id,
+            point_cloud,
+            robot_name=robot_name,
+            instance=instance,
+            timestamp=timestamp,
         )
 
 
@@ -233,6 +237,7 @@
     name: str,
     data: Any,
     robot_name: Optional[str] = None,
+    instance: Optional[int] = 0,
     timestamp: Optional[float] = None,
 ) -> None:
     """Log arbitrary data for a robot.
@@ -241,10 +246,11 @@
         name: Name of the data stream
         data: Data to log (numpy array of arbitrary shape and dtype)
         robot_name: Optional robot ID. If not provided, uses the last initialized robot
-        timestamp: Optional timestamp
-    """
-    timestamp = timestamp or time.time()
-    robot = _get_robot(robot_name)
+        instance: Optional instance number of the robot
+        timestamp: Optional timestamp
+    """
+    timestamp = timestamp or time.time()
+    robot = _get_robot(robot_name, instance, instance)
     str_id = f"{robot.instanced_id}_{name}_custom"
     stream = GlobalSingleton()._data_streams.get(str_id)
     if stream is None:
@@ -272,6 +278,7 @@
     positions: dict[str, float],
     additional_urdf_positions: Optional[dict[str, float]] = None,
     robot_name: Optional[str] = None,
+    instance: Optional[int] = 0,
     timestamp: Optional[float] = None,
 ) -> None:
     """
@@ -283,13 +290,19 @@
             positions (in radians). These wont ever be included for
             training, and instead used for visualization purposes
         robot_name: Optional robot ID. If not provided, uses the last initialized robot
+        instance: Optional instance number of the robot
         timestamp: Optional timestamp
 
     Raises:
         RobotError: If no robot is active and no robot_name provided
     """
     _log_joint_data(
-        "joint_positions", positions, additional_urdf_positions, robot_name, timestamp
+        "joint_positions",
+        positions,
+        additional_urdf_positions,
+        robot_name,
+        instance,
+        timestamp,
     )
 
 
@@ -297,6 +310,7 @@
     velocities: dict[str, float],
     additional_urdf_velocities: Optional[dict[str, float]] = None,
     robot_name: Optional[str] = None,
+    instance: Optional[int] = 0,
     timestamp: Optional[float] = None,
 ) -> None:
     _log_joint_data(
@@ -304,6 +318,7 @@
         velocities,
         additional_urdf_velocities,
         robot_name,
+        instance,
         timestamp,
     )
 
@@ -312,16 +327,23 @@
     torques: dict[str, float],
     additional_urdf_torques: Optional[dict[str, float]] = None,
     robot_name: Optional[str] = None,
+    instance: Optional[int] = 0,
     timestamp: Optional[float] = None,
 ) -> None:
     _log_joint_data(
-        "joint_torques", torques, additional_urdf_torques, robot_name, timestamp
+        "joint_torques",
+        torques,
+        additional_urdf_torques,
+        robot_name,
+        instance,
+        timestamp,
     )
 
 
 def log_pose_data(
     poses: dict[str, list[float]],
     robot_name: Optional[str] = None,
+    instance: Optional[int] = 0,
     timestamp: Optional[float] = None,
 ) -> None:
     timestamp = timestamp or time.time()
@@ -332,7 +354,7 @@
             raise ValueError(f"Poses must be lists. {key} is not a list.")
         if len(value) != 7:
             raise ValueError(f"Poses must be lists of length 7. {key} is not length 7.")
-    robot = _get_robot(robot_name)
+    robot = _get_robot(robot_name, instance, instance)
     group_id = _create_group_id_from_dict(poses)
     str_id = f"{robot.instanced_id}_{group_id}_pose_data"
     stream = GlobalSingleton()._data_streams.get(str_id)
@@ -354,6 +376,7 @@
 def log_gripper_data(
     open_amounts: dict[str, float],
     robot_name: Optional[str] = None,
+    instance: Optional[int] = 0,
     timestamp: Optional[float] = None,
 ) -> None:
     timestamp = timestamp or time.time()
@@ -364,7 +387,7 @@
             raise ValueError(
                 f"Gripper open amounts must be floats. {key} is not a float."
             )
-    robot = _get_robot(robot_name)
+    robot = _get_robot(robot_name, instance, instance)
     group_id = _create_group_id_from_dict(open_amounts)
     str_id = f"{robot.instanced_id}_{group_id}_gripper_data"
     stream = GlobalSingleton()._data_streams.get(str_id)
@@ -384,6 +407,7 @@
 def log_action(
     action: dict[str, float],
     robot_name: Optional[str] = None,
+    instance: Optional[int] = 0,
     timestamp: Optional[float] = None,
 ) -> None:
     """
@@ -392,6 +416,7 @@
     Args:
         action: Dictionary mapping joint names to positions (in radians)
         robot_name: Optional robot ID. If not provided, uses the last initialized robot
+        instance: Optional instance number of the robot
         timestamp: Optional timestamp
 
     Raises:
@@ -403,7 +428,7 @@
     for key, value in action.items():
         if not isinstance(value, float):
             raise ValueError(f"Actions must be floats. {key} is not a float.")
-    robot = _get_robot(robot_name)
+    robot = _get_robot(robot_name, instance, instance)
     joint_group_id = _create_group_id_from_dict(action)
     str_id = f"{robot.instanced_id}_{joint_group_id}_action"
     stream = GlobalSingleton()._data_streams.get(str_id)
@@ -425,6 +450,7 @@
 def log_language(
     language: str,
     robot_name: Optional[str] = None,
+    instance: Optional[int] = 0,
     timestamp: Optional[float] = None,
 ) -> None:
     """
@@ -433,6 +459,7 @@
     Args:
         language: A language string associated with this timestep
         robot_name: Optional robot ID. If not provided, uses the last initialized robot
+        instance: Optional instance number of the robot
         timestamp: Optional timestamp
 
     Raises:
@@ -441,7 +468,7 @@
     timestamp = timestamp or time.time()
     if not isinstance(language, str):
         raise ValueError("Language must be a string")
-    robot = _get_robot(robot_name)
+    robot = _get_robot(robot_name, instance, instance)
     str_id = f"{robot.instanced_id}_language"
     stream = GlobalSingleton()._data_streams.get(str_id)
     if stream is None:
@@ -463,6 +490,7 @@
     extrinsics: Optional[np.ndarray] = None,
     intrinsics: Optional[np.ndarray] = None,
     robot_name: Optional[str] = None,
+    instance: Optional[int] = 0,
     timestamp: Optional[float] = None,
 ) -> None:
     """
@@ -474,6 +502,7 @@
         extrinsics: Optional extrinsics matrix (4x4)
         intrinsics: Optional intrinsics matrix (3x3)
         robot_name: Optional robot ID. If not provided, uses the last initialized robot
+        instance: Optional instance number of the robot
         timestamp: Optional timestamp
 
     Raises:
@@ -485,14 +514,10 @@
     if image.dtype != np.uint8:
         raise ValueError("Image must be uint8 wth range 0-255")
     _log_camera_data(
-        "rgb", camera_id, image, extrinsics, intrinsics, robot_name, timestamp
-    )
-    robot = _get_robot(robot_name)
-<<<<<<< HEAD
-    get_robot_streaming_manager(robot.id).get_video_source(
-=======
-    get_robot_streaming_manager(robot.instanced_id).get_recording_video_stream(
->>>>>>> 4c0190ad
+        "rgb", camera_id, image, extrinsics, intrinsics, robot_name, instance, timestamp
+    )
+    robot = _get_robot(robot_name, instance, instance)
+    get_robot_streaming_manager(robot.instanced_id).get_video_source(
         camera_id, "rgb"
     ).add_frame(image)
 
@@ -503,6 +528,7 @@
     extrinsics: Optional[np.ndarray] = None,
     intrinsics: Optional[np.ndarray] = None,
     robot_name: Optional[str] = None,
+    instance: Optional[int] = 0,
     timestamp: Optional[float] = None,
 ) -> None:
     """
@@ -514,6 +540,7 @@
         extrinsics: Optional extrinsics matrix (4x4)
         intrinsics: Optional intrinsics matrix (3x3)
         robot_name: Optional robot ID. If not provided, uses the last initialized robot
+        instance: Optional instance number of the robot
         timestamp: Optional timestamp
 
     Raises:
@@ -533,14 +560,17 @@
             "The values you are passing in are likely in millimeters."
         )
     _log_camera_data(
-        "depth", camera_id, depth, extrinsics, intrinsics, robot_name, timestamp
-    )
-    robot = _get_robot(robot_name)
-<<<<<<< HEAD
-    get_robot_streaming_manager(robot.id).get_video_source(
-=======
-    get_robot_streaming_manager(robot.instanced_id).get_recording_video_stream(
->>>>>>> 4c0190ad
+        "depth",
+        camera_id,
+        depth,
+        extrinsics,
+        intrinsics,
+        robot_name,
+        instance,
+        timestamp,
+    )
+    robot = _get_robot(robot_name, instance, instance)
+    get_robot_streaming_manager(robot.instanced_id).get_video_source(
         camera_id, "depth"
     ).add_frame(depth)
 
@@ -552,6 +582,7 @@
     extrinsics: Optional[np.ndarray] = None,
     intrinsics: Optional[np.ndarray] = None,
     robot_name: Optional[str] = None,
+    instance: Optional[int] = 0,
     timestamp: Optional[float] = None,
 ) -> None:
     timestamp = timestamp or time.time()
@@ -577,7 +608,7 @@
         rgb_points = rgb_points.tolist()
 
     extrinsics, intrinsics = _validate_extrinsics_intrinsics(extrinsics, intrinsics)
-    robot = _get_robot(robot_name)
+    robot = _get_robot(robot_name, instance, instance)
     str_id = f"{robot.instanced_id}_point_cloud_{camera_id}"
     stream = GlobalSingleton()._data_streams.get(str_id)
     if stream is None:
