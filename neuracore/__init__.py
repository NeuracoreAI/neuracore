--- conflicted
+++ resolved
@@ -1,17 +1,4 @@
 from .api import *  # noqa: F403
 from .core.exceptions import *  # noqa: F403
 
-<<<<<<< HEAD
-__version__ = "1.2.2"
-=======
 __version__ = "1.3.1"
-
-__all__ = [
-    "NeuracoreModel",
-    "DatasetDescription",
-    "BatchedInferenceOutputs",
-    "BatchedInferenceSamples",
-    "BatchedTrainingSamples",
-    "BatchedTrainingOutputs",
-]
->>>>>>> 615fd788
