<<<<<<< HEAD
import asyncio

=======
import time
>>>>>>> 2bb4b030
import numpy as np
from common.constants import BIMANUAL_VIPERX_URDF_PATH

<<<<<<< HEAD
import neuracore as nc


def generate_wave_pattern(
    width, height, frame_index, camera_id, channel, frequency=0.02, speed=0.1
):
    """Generate a dynamic wave pattern for RGB simulation."""
    wave_pattern = np.zeros((height, width), dtype=np.uint8)
    phase_offset = camera_id * np.pi / 2 + channel * np.pi / 3
    for y in range(height):
        for x in range(width):
            wave_pattern[y, x] = int(
                127.5
                * (1 + np.sin(frequency * (x + y) + speed * frame_index + phase_offset))
            )
    return wave_pattern
=======
def generate_wave_pattern(
    width, height, frame_index, camera_id, channel, frequency=0.02, speed=0.2
):
    """Generate a dynamic wave pattern for grayscale simulation using NumPy vectorization."""
    phase_offset = camera_id * np.pi / 2 + channel * np.pi / 3
>>>>>>> 2bb4b030

    # Create coordinate grids
    x, y = np.meshgrid(np.arange(width), np.arange(height))

    # Compute wave pattern using vectorized operations
    wave_pattern = 127.5 * (1 + np.sin(frequency * (x + y) + speed * frame_index + phase_offset))
    image = wave_pattern.astype(np.uint8)

<<<<<<< HEAD
async def simulate_camera_frames(
    num_frames=1_000_000, width=640, height=480, camera_id=0
):
=======
    return image

def simulate_camera_frames(num_frames=1_000_000, width=640, height=480, camera_id=0):
>>>>>>> 2bb4b030
    """Generate test frames with variable timing for each camera."""
    t = 0.0
    for i in range(num_frames):
        # Create a test RGB frame using wave patterns for each channel
        frame = np.zeros((height, width, 3), dtype=np.uint8)
        for channel in range(3):
            frame[:, :, channel] = generate_wave_pattern(
                width, height, i, camera_id, channel
            )

        # Generate animated depth frame
        raw_depth_frame = generate_wave_pattern(width, height, i, camera_id, channel=0)
        float_depth_frame = (raw_depth_frame / 255.0).astype(np.float16)

        # Simulate irregular frame timing
        dt = 0.02 + 0.03 * np.random.random()  # Between 20-50ms
        t += dt
        time.sleep(dt)

        yield frame, float_depth_frame, t
    
    print(f"Camera {camera_id} Total time: ", t)

def camera_task(camera_id):
    for frame, depth_frame, timestamp in simulate_camera_frames(camera_id=camera_id):
        # print("logging depth")
        nc.log_depth(f"Camera {camera_id} Depth", depth_frame, timestamp=timestamp)
        nc.log_rgb(f"Camera {camera_id} RGB", frame, timestamp=timestamp)

def main():
    """Main function for running the robot demo and logging with neuracore."""
    # Initialize neuracore
    nc.login()
    nc.connect_robot(
        robot_name="Test Video Robot",
        urdf_path=BIMANUAL_VIPERX_URDF_PATH,
        overwrite=True,
    )
    nc.create_dataset(name="Test Video Dataset", description="This is a test dataset")
    print("Created Dataset...")
    
    nc.start_recording()
    
    # Run four camera streams concurrently
    from threading import Thread
    threads = [Thread(target=camera_task, args=(i,)) for i in range(3)]
    
    for thread in threads:
        thread.start()
    
    for thread in threads:
        thread.join()
    
    print("Finishing recording...")
    nc.stop_recording()
    print("Finished recording!")
    nc.stop_live_data()

if __name__ == "__main__":
    main()<|MERGE_RESOLUTION|>--- conflicted
+++ resolved
@@ -1,36 +1,13 @@
-<<<<<<< HEAD
-import asyncio
-
-=======
 import time
->>>>>>> 2bb4b030
 import numpy as np
+import neuracore as nc
 from common.constants import BIMANUAL_VIPERX_URDF_PATH
 
-<<<<<<< HEAD
-import neuracore as nc
-
-
-def generate_wave_pattern(
-    width, height, frame_index, camera_id, channel, frequency=0.02, speed=0.1
-):
-    """Generate a dynamic wave pattern for RGB simulation."""
-    wave_pattern = np.zeros((height, width), dtype=np.uint8)
-    phase_offset = camera_id * np.pi / 2 + channel * np.pi / 3
-    for y in range(height):
-        for x in range(width):
-            wave_pattern[y, x] = int(
-                127.5
-                * (1 + np.sin(frequency * (x + y) + speed * frame_index + phase_offset))
-            )
-    return wave_pattern
-=======
 def generate_wave_pattern(
     width, height, frame_index, camera_id, channel, frequency=0.02, speed=0.2
 ):
     """Generate a dynamic wave pattern for grayscale simulation using NumPy vectorization."""
     phase_offset = camera_id * np.pi / 2 + channel * np.pi / 3
->>>>>>> 2bb4b030
 
     # Create coordinate grids
     x, y = np.meshgrid(np.arange(width), np.arange(height))
@@ -39,15 +16,9 @@
     wave_pattern = 127.5 * (1 + np.sin(frequency * (x + y) + speed * frame_index + phase_offset))
     image = wave_pattern.astype(np.uint8)
 
-<<<<<<< HEAD
-async def simulate_camera_frames(
-    num_frames=1_000_000, width=640, height=480, camera_id=0
-):
-=======
     return image
 
 def simulate_camera_frames(num_frames=1_000_000, width=640, height=480, camera_id=0):
->>>>>>> 2bb4b030
     """Generate test frames with variable timing for each camera."""
     t = 0.0
     for i in range(num_frames):
